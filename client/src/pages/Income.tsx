import React, { useState, useEffect } from "react";
import { useNavigate } from "react-router-dom";
import { useAuth } from "../context/AuthContext";
import { plaidService } from "../services/api";
import {
  Box,
  Container,
  Typography,
  Card,
  CardContent,
  Button,
  useTheme,
  alpha,
  Grid,
  Chip,
  CircularProgress,
  Alert,
  TextField,
  FormControl,
  InputLabel,
  Select,
  MenuItem,
  Avatar,
  Tooltip,
} from "@mui/material";
import {
  ArrowBack as ArrowBackIcon,
  TrendingUp as TrendingUpIcon,
  Refresh as RefreshIcon,
  MonetizationOn as MoneyIcon,
  AccountBalance as BankIcon,
  Timeline as TimelineIcon,
  TrendingDown as TrendingDownIcon,
} from "@mui/icons-material";
import {
  LineChart,
  Line,
  XAxis,
  YAxis,
  CartesianGrid,
  Tooltip as RechartsTooltip,
  ResponsiveContainer,
  PieChart,
  Pie,
  Cell,
} from "recharts";
import capyImage from "../assets/capy.png";

interface IncomeTransaction {
  transaction_id: string;
  account_id: string;
  amount: number;
  date: string;
  name: string;
  category: string[] | null;
  payment_channel: string;
  pending: boolean;
  merchant_name: string | null;
  logo_url: string | null;
  personal_finance_category: {
    primary: string;
    detailed: string;
    confidence_level: string;
  } | null;
  iso_currency_code: string;
  transaction_type: string;
}

interface IncomeSummary {
  totalIncome: number;
  averageIncome: number;
  incomeCount: number;
  topSource: string;
  monthlyTrend: number;
}

const Income: React.FC = () => {
  const navigate = useNavigate();
  const { user } = useAuth();
  const theme = useTheme();
  const [incomeTransactions, setIncomeTransactions] = useState<
    IncomeTransaction[]
  >([]);
  const [filteredTransactions, setFilteredTransactions] = useState<
    IncomeTransaction[]
  >([]);
  const [isLoading, setIsLoading] = useState(true);
  const [error, setError] = useState<string | null>(null);
  const [isRefreshing, setIsRefreshing] = useState(false);
  const [startDate, setStartDate] = useState("");
  const [endDate, setEndDate] = useState("");
  const [appliedStartDate, setAppliedStartDate] = useState("");
  const [appliedEndDate, setAppliedEndDate] = useState("");
  const [sourceFilter, setSourceFilter] = useState("all");
  const [categoryFilter, setCategoryFilter] = useState("all");

  // Set default date range (last 6 months)
  useEffect(() => {
    const today = new Date();
    const sixMonthsAgo = new Date();
    sixMonthsAgo.setMonth(today.getMonth() - 6);

    const formatDateForInput = (date: Date) => {
      return date.toISOString().split("T")[0];
    };

    setStartDate(formatDateForInput(sixMonthsAgo));
    setEndDate(formatDateForInput(today));
    setAppliedStartDate(formatDateForInput(sixMonthsAgo));
    setAppliedEndDate(formatDateForInput(today));
  }, []);

  // Fetch income transactions from Plaid
  const fetchIncomeData = async (start?: string, end?: string) => {
    if (!user?.id) return;

    try {
      setIsLoading(true);
      setError(null);

      const startToUse = start || appliedStartDate;
      const endToUse = end || appliedEndDate;

      const response = await plaidService.getTransactions(
        user.id.toString(),
        startToUse,
        endToUse
      );

      // Filter for income transactions (negative amounts are deposits/income)
      const incomeData = (response.transactions || []).filter(
        (transaction) => transaction.amount < 0
      );

      setIncomeTransactions(incomeData);
      setFilteredTransactions(incomeData);
    } catch (err: any) {
      console.error("Failed to fetch income data:", err);
      setError(err.response?.data?.message || "Failed to fetch income data");
    } finally {
      setIsLoading(false);
    }
  };

  // Initial fetch
  useEffect(() => {
    if (appliedStartDate && appliedEndDate) {
      fetchIncomeData();
    }
  }, [appliedStartDate, appliedEndDate, user?.id]);

  // Filter transactions
  useEffect(() => {
    let filtered = incomeTransactions;

    if (sourceFilter !== "all") {
      filtered = filtered.filter(
        (transaction) =>
          transaction.merchant_name === sourceFilter ||
          transaction.name === sourceFilter
      );
    }

    if (categoryFilter !== "all") {
      filtered = filtered.filter((transaction) => {
        const categories = [
          ...(transaction.category || []),
          transaction.personal_finance_category?.primary,
          transaction.personal_finance_category?.detailed,
        ].filter((cat): cat is string => Boolean(cat));

        return categories.some(
          (cat) => formatCategoryName(cat) === categoryFilter
        );
      });
    }

    setFilteredTransactions(filtered);
  }, [incomeTransactions, sourceFilter, categoryFilter]);

  const handleRefresh = () => {
    setIsRefreshing(true);
    fetchIncomeData().finally(() => setIsRefreshing(false));
  };

  const setQuickDateRange = (months: number) => {
    const today = new Date();
    const startDate = new Date();
    startDate.setMonth(today.getMonth() - months);

    const formatDateForInput = (date: Date) => {
      return date.toISOString().split("T")[0];
    };

    setStartDate(formatDateForInput(startDate));
    setEndDate(formatDateForInput(today));
    setAppliedStartDate(formatDateForInput(startDate));
    setAppliedEndDate(formatDateForInput(today));
  };

  const applyDateRange = () => {
    setAppliedStartDate(startDate);
    setAppliedEndDate(endDate);
  };

  // Function to format category names
  const formatCategoryName = (category: string): string => {
    return category
      .toLowerCase()
      .split("_")
      .map((word) => word.charAt(0).toUpperCase() + word.slice(1))
      .join(" ");
  };

  // Calculate income summary
  const calculateIncomeSummary = (): IncomeSummary => {
    const totalIncome = filteredTransactions.reduce(
      (sum, transaction) => sum + Math.abs(transaction.amount),
      0
    );
    const averageIncome =
      filteredTransactions.length > 0
        ? totalIncome / filteredTransactions.length
        : 0;

    // Find top income source
    const sourceMap = new Map<string, number>();
    filteredTransactions.forEach((transaction) => {
      const source = transaction.merchant_name || transaction.name;
      sourceMap.set(
        source,
        (sourceMap.get(source) || 0) + Math.abs(transaction.amount)
      );
    });

    const topSource =
      Array.from(sourceMap.entries()).sort(([, a], [, b]) => b - a)[0]?.[0] ||
      "Unknown";

    // Calculate monthly trend from actual data
    const monthlyTrend = calculateMonthlyTrend();

    return {
      totalIncome,
      averageIncome,
      incomeCount: filteredTransactions.length,
      topSource,
      monthlyTrend,
    };
  };

  // Calculate monthly trend by comparing current month with previous month
  const calculateMonthlyTrend = (): number => {
    if (incomeTransactions.length === 0) return 0;

    const now = new Date();
    const currentMonth = now.getMonth();
    const currentYear = now.getFullYear();

    // Get current month's income
    const currentMonthIncome = incomeTransactions
      .filter((transaction) => {
        const transactionDate = new Date(transaction.date);
        return (
          transactionDate.getMonth() === currentMonth &&
          transactionDate.getFullYear() === currentYear
        );
      })
      .reduce((sum, transaction) => sum + Math.abs(transaction.amount), 0);

    // Get previous month's income
    const previousMonth = currentMonth === 0 ? 11 : currentMonth - 1;
    const previousYear = currentMonth === 0 ? currentYear - 1 : currentYear;

    const previousMonthIncome = incomeTransactions
      .filter((transaction) => {
        const transactionDate = new Date(transaction.date);
        return (
          transactionDate.getMonth() === previousMonth &&
          transactionDate.getFullYear() === previousYear
        );
      })
      .reduce((sum, transaction) => sum + Math.abs(transaction.amount), 0);

    // Calculate percentage change
    if (previousMonthIncome === 0) {
      return currentMonthIncome > 0 ? 100 : 0; // If no previous month data, show 100% increase if current month has income
    }

    const percentageChange =
      ((currentMonthIncome - previousMonthIncome) / previousMonthIncome) * 100;
    return Math.round(percentageChange * 10) / 10; // Round to 1 decimal place
  };

  // Prepare chart data
  const prepareChartData = () => {
    const monthlyData = new Map<string, number>();

    filteredTransactions.forEach((transaction) => {
      const month = new Date(transaction.date).toLocaleDateString("en-US", {
        year: "numeric",
        month: "short",
      });
      monthlyData.set(
        month,
        (monthlyData.get(month) || 0) + Math.abs(transaction.amount)
      );
    });

    return Array.from(monthlyData.entries())
      .map(([month, amount]) => ({ month, amount }))
      .sort(
        (a, b) => new Date(a.month).getTime() - new Date(b.month).getTime()
      );
  };

  const prepareSourceData = () => {
    const sourceMap = new Map<string, number>();

    filteredTransactions.forEach((transaction) => {
      const source = transaction.merchant_name || transaction.name;
      sourceMap.set(
        source,
        (sourceMap.get(source) || 0) + Math.abs(transaction.amount)
      );
    });

    return Array.from(sourceMap.entries())
      .map(([source, amount]) => ({ source, amount }))
      .sort((a, b) => b.amount - a.amount)
      .slice(0, 10);
  };

  const getUniqueSources = () => {
    const sources = new Set<string>();
    incomeTransactions.forEach((transaction) => {
      sources.add(transaction.merchant_name || transaction.name);
    });
    return Array.from(sources).sort();
  };

  const getUniqueCategories = () => {
    const categories = new Set<string>();
    incomeTransactions.forEach((transaction) => {
      if (transaction.personal_finance_category) {
        categories.add(
          formatCategoryName(transaction.personal_finance_category.primary)
        );
        categories.add(
          formatCategoryName(transaction.personal_finance_category.detailed)
        );
      }
      transaction.category?.forEach((cat) =>
        categories.add(formatCategoryName(cat))
      );
    });
    return Array.from(categories).sort();
  };

  const formatCurrency = (amount: number) => {
    return new Intl.NumberFormat("en-US", {
      style: "currency",
      currency: "USD",
    }).format(amount);
  };

  const formatDate = (dateString: string) => {
    const date = new Date(dateString + "T00:00:00");
    return date.toLocaleDateString("en-US", {
      month: "short",
      day: "numeric",
    });
  };

  const incomeSummary = calculateIncomeSummary();
  const chartData = prepareChartData();
  const sourceData = prepareSourceData();

  const COLORS = [
    "#0088FE",
    "#00C49F",
    "#FFBB28",
    "#FF8042",
    "#8884D8",
    "#82CA9D",
    "#FFC658",
    "#FF7C80",
    "#8DD1E1",
    "#D084D0",
  ];

  return (
    <Box
      sx={{
        minHeight: "100vh",
        background: `linear-gradient(135deg, ${theme.palette.primary.main} 0%, ${theme.palette.secondary.main} 100%)`,
        py: 4,
        position: "relative",
      }}
    >
      <Container maxWidth="lg" sx={{ position: "relative", zIndex: 1 }}>
        {/* Header */}
        <Box sx={{ mb: 4 }}>
          <Box sx={{ display: "flex", alignItems: "center", gap: 2, mb: 3 }}>
            <Button
              variant="outlined"
              startIcon={<ArrowBackIcon />}
              onClick={() => navigate("/dashboard")}
              sx={{
                borderRadius: 2,
                borderColor: alpha(theme.palette.common.white, 0.3),
                color: theme.palette.common.white,
                "&:hover": {
                  borderColor: theme.palette.common.white,
                  backgroundColor: alpha(theme.palette.common.white, 0.1),
                },
              }}
            >
              Back to Dashboard
            </Button>

            <Tooltip title="Refresh income data">
              <Button
                variant="outlined"
                startIcon={<RefreshIcon />}
                onClick={handleRefresh}
                disabled={isRefreshing}
                sx={{
                  borderRadius: 2,
                  borderColor: alpha(theme.palette.common.white, 0.3),
                  color: theme.palette.common.white,
                  "&:hover": {
                    borderColor: theme.palette.common.white,
                    backgroundColor: alpha(theme.palette.common.white, 0.1),
                  },
                }}
              >
                {isRefreshing ? "Refreshing..." : "Refresh"}
              </Button>
            </Tooltip>
          </Box>

          <Box sx={{ display: "flex", alignItems: "center", gap: 2 }}>
            <Box
              component="img"
              src={capyImage}
              alt="CapySpend Logo"
              sx={{
                width: 60,
                height: 60,
                objectFit: "contain",
                boxShadow: `0 4px 12px ${alpha(
                  theme.palette.primary.main,
                  0.4
                )}`,
              }}
            />
            <Box sx={{ flex: 1 }}>
              <Typography
                variant="h4"
                component="h1"
                fontWeight={700}
                color="white"
              >
                Income Analysis
              </Typography>
              <Typography
                variant="body1"
                color={alpha(theme.palette.common.white, 0.8)}
              >
                Track and analyze your income sources and patterns
              </Typography>
              {appliedStartDate && appliedEndDate && (
                <Typography
                  variant="body2"
                  color={alpha(theme.palette.common.white, 0.7)}
                  sx={{ mt: 0.5 }}
                >
                  📅 Showing income from{" "}
                  {new Date(
                    appliedStartDate + "T00:00:00"
                  ).toLocaleDateString()}{" "}
                  to{" "}
                  {new Date(appliedEndDate + "T00:00:00").toLocaleDateString()}
                </Typography>
              )}
            </Box>
          </Box>
        </Box>

        {/* Filters */}
        <Card
          elevation={8}
          sx={{
            mb: 4,
            borderRadius: 2,
            background: alpha(theme.palette.background.paper, 0.95),
            backdropFilter: "blur(20px)",
            border: `1px solid ${alpha(theme.palette.common.white, 0.2)}`,
          }}
        >
          <CardContent sx={{ p: 3 }}>
<<<<<<< HEAD
            <Box sx={{ display: 'flex', flexDirection: 'column', gap: 3 }}>
=======
            <Box sx={{ display: "flex", flexDirection: "column", gap: 3 }}>
              {/* Quick Date Range Presets */}
              <Box sx={{ display: "flex", gap: 1, flexWrap: "wrap" }}>
                <Typography
                  variant="body2"
                  color="text.secondary"
                  sx={{ display: "flex", alignItems: "center", mr: 1 }}
                >
                  Quick ranges:
                </Typography>
                <Button
                  size="small"
                  variant="outlined"
                  onClick={() => setQuickDateRange(3)}
                  sx={{ borderRadius: 2, fontSize: "0.75rem" }}
                >
                  Last 3 months
                </Button>
                <Button
                  size="small"
                  variant="outlined"
                  onClick={() => setQuickDateRange(6)}
                  sx={{ borderRadius: 2, fontSize: "0.75rem" }}
                >
                  Last 6 months
                </Button>
                <Button
                  size="small"
                  variant="outlined"
                  onClick={() => setQuickDateRange(12)}
                  sx={{ borderRadius: 2, fontSize: "0.75rem" }}
                >
                  Last year
                </Button>
              </Box>

>>>>>>> 6cdc9e8a
              {/* Filters Row */}
              <Box
                sx={{
                  display: "flex",
                  gap: 2,
                  flexWrap: "wrap",
                  alignItems: "flex-end",
                }}
              >
                <FormControl sx={{ flex: "1 1 200px" }}>
                  <InputLabel>Income Source</InputLabel>
                  <Select
                    value={sourceFilter}
                    label="Income Source"
                    onChange={(e) => setSourceFilter(e.target.value)}
                    sx={{ borderRadius: 2 }}
                  >
                    <MenuItem value="all">All Sources</MenuItem>
                    {getUniqueSources().map((source) => (
                      <MenuItem key={source} value={source}>
                        {source}
                      </MenuItem>
                    ))}
                  </Select>
                </FormControl>

                <FormControl sx={{ flex: "1 1 200px" }}>
                  <InputLabel>Category</InputLabel>
                  <Select
                    value={categoryFilter}
                    label="Category"
                    onChange={(e) => setCategoryFilter(e.target.value)}
                    sx={{ borderRadius: 2 }}
                  >
                    <MenuItem value="all">All Categories</MenuItem>
                    {getUniqueCategories().map((category) => (
                      <MenuItem key={category} value={category}>
                        {category}
                      </MenuItem>
                    ))}
                  </Select>
                </FormControl>

                <TextField
                  type="date"
                  label="Start Date"
                  value={startDate}
                  onChange={(e) => setStartDate(e.target.value)}
                  sx={{ flex: "1 1 150px" }}
                  InputProps={{ sx: { borderRadius: 2 } }}
                />

                <TextField
                  type="date"
                  label="End Date"
                  value={endDate}
                  onChange={(e) => setEndDate(e.target.value)}
                  sx={{ flex: "1 1 150px" }}
                  InputProps={{ sx: { borderRadius: 2 } }}
                />

                <Button
                  variant="contained"
                  onClick={applyDateRange}
                  sx={{
                    borderRadius: 2,
                    height: 56,
                    px: 3,
                  }}
                >
                  Apply Date Range
                </Button>
              </Box>
            </Box>
          </CardContent>
        </Card>

        {error && (
          <Alert severity="error" sx={{ mb: 4, borderRadius: 2 }}>
            {error}
          </Alert>
        )}

        {isLoading ? (
          <Box sx={{ display: "flex", justifyContent: "center", p: 4 }}>
            <CircularProgress />
          </Box>
        ) : (
          <>
            {/* Income Summary Cards */}
            <Box sx={{ display: "flex", gap: 3, mb: 4, flexWrap: "wrap" }}>
              <Box sx={{ flex: "1 1 250px", minWidth: 250 }}>
                <Card
                  elevation={4}
                  sx={{
                    borderRadius: 2,
                    background: alpha(theme.palette.background.paper, 0.95),
                    backdropFilter: "blur(20px)",
                    border: `1px solid ${alpha(
                      theme.palette.success.main,
                      0.2
                    )}`,
                  }}
                >
                  <CardContent sx={{ p: 3, textAlign: "center" }}>
                    <Avatar
                      sx={{
                        width: 50,
                        height: 50,
                        background: `linear-gradient(135deg, ${theme.palette.success.main} 0%, ${theme.palette.success.light} 100%)`,
                        mx: "auto",
                        mb: 2,
                      }}
                    >
                      <MoneyIcon sx={{ fontSize: 25 }} />
                    </Avatar>
                    <Typography
                      variant="h4"
                      fontWeight={700}
                      color="success.main"
                    >
                      {formatCurrency(incomeSummary.totalIncome)}
                    </Typography>
                    <Typography variant="body2" color="text.secondary">
                      Total Income
                    </Typography>
                  </CardContent>
                </Card>
              </Box>

              <Box sx={{ flex: "1 1 250px", minWidth: 250 }}>
                <Card
                  elevation={4}
                  sx={{
                    borderRadius: 2,
                    background: alpha(theme.palette.background.paper, 0.95),
                    backdropFilter: "blur(20px)",
                    border: `1px solid ${alpha(
                      theme.palette.primary.main,
                      0.2
                    )}`,
                  }}
                >
                  <CardContent sx={{ p: 3, textAlign: "center" }}>
                    <Avatar
                      sx={{
                        width: 50,
                        height: 50,
                        background: `linear-gradient(135deg, ${theme.palette.primary.main} 0%, ${theme.palette.primary.light} 100%)`,
                        mx: "auto",
                        mb: 2,
                      }}
                    >
                      <TimelineIcon sx={{ fontSize: 25 }} />
                    </Avatar>
                    <Typography
                      variant="h4"
                      fontWeight={700}
                      color="primary.main"
                    >
                      {formatCurrency(incomeSummary.averageIncome)}
                    </Typography>
                    <Typography variant="body2" color="text.secondary">
                      Average Per Transaction
                    </Typography>
                  </CardContent>
                </Card>
              </Box>

              <Box sx={{ flex: "1 1 250px", minWidth: 250 }}>
                <Card
                  elevation={4}
                  sx={{
                    borderRadius: 2,
                    background: alpha(theme.palette.background.paper, 0.95),
                    backdropFilter: "blur(20px)",
                    border: `1px solid ${alpha(theme.palette.info.main, 0.2)}`,
                  }}
                >
                  <CardContent sx={{ p: 3, textAlign: "center" }}>
                    <Avatar
                      sx={{
                        width: 50,
                        height: 50,
                        background: `linear-gradient(135deg, ${theme.palette.info.main} 0%, ${theme.palette.info.light} 100%)`,
                        mx: "auto",
                        mb: 2,
                      }}
                    >
                      <BankIcon sx={{ fontSize: 25 }} />
                    </Avatar>
                    <Typography variant="h4" fontWeight={700} color="info.main">
                      {incomeSummary.incomeCount}
                    </Typography>
                    <Typography variant="body2" color="text.secondary">
                      Income Transactions
                    </Typography>
                  </CardContent>
                </Card>
              </Box>

              <Box sx={{ flex: "1 1 250px", minWidth: 250 }}>
                <Card
                  elevation={4}
                  sx={{
                    borderRadius: 2,
                    background: alpha(theme.palette.background.paper, 0.95),
                    backdropFilter: "blur(20px)",
                    border: `1px solid ${alpha(
                      theme.palette.warning.main,
                      0.2
                    )}`,
                  }}
                >
                  <CardContent sx={{ p: 3, textAlign: "center" }}>
                    <Avatar
                      sx={{
                        width: 50,
                        height: 50,
                        background: `linear-gradient(135deg, ${
                          incomeSummary.monthlyTrend > 0
                            ? theme.palette.success.main
                            : incomeSummary.monthlyTrend < 0
                            ? theme.palette.warning.main
                            : theme.palette.info.main
                        } 0%, ${
                          incomeSummary.monthlyTrend > 0
                            ? theme.palette.success.light
                            : incomeSummary.monthlyTrend < 0
                            ? theme.palette.warning.light
                            : theme.palette.info.light
                        } 100%)`,
                        mx: "auto",
                        mb: 2,
                      }}
                    >
                      {incomeSummary.monthlyTrend > 0 ? (
                        <TrendingUpIcon sx={{ fontSize: 25 }} />
                      ) : incomeSummary.monthlyTrend < 0 ? (
                        <TrendingDownIcon sx={{ fontSize: 25 }} />
                      ) : (
                        <TimelineIcon sx={{ fontSize: 25 }} />
                      )}
                    </Avatar>
                    <Typography
                      variant="h4"
                      fontWeight={700}
                      color={
                        incomeSummary.monthlyTrend > 0
                          ? "success.main"
                          : incomeSummary.monthlyTrend < 0
                          ? "warning.main"
                          : "info.main"
                      }
                    >
                      {incomeSummary.monthlyTrend > 0 ? "+" : ""}
                      {incomeSummary.monthlyTrend}%
                    </Typography>
                    <Typography variant="body2" color="text.secondary">
                      {incomeSummary.monthlyTrend === 0
                        ? "No Change"
                        : "Monthly Trend"}
                    </Typography>
                    {incomeSummary.monthlyTrend === 0 && (
                      <Typography
                        variant="caption"
                        color="text.secondary"
                        sx={{ mt: 1, display: "block" }}
                      >
                        Insufficient data
                      </Typography>
                    )}
                  </CardContent>
                </Card>
              </Box>
            </Box>

            {/* Charts */}
            <Box sx={{ display: "flex", gap: 3, mb: 4, flexWrap: "wrap" }}>
              {/* Income Trend Chart */}
              <Box sx={{ flex: "1 1 100%", minWidth: 400 }}>
                <Card
                  elevation={4}
                  sx={{
                    borderRadius: 2,
                    background: alpha(theme.palette.background.paper, 0.95),
                    backdropFilter: "blur(20px)",
                    border: `1px solid ${alpha(
                      theme.palette.common.white,
                      0.2
                    )}`,
                  }}
                >
                  <CardContent sx={{ p: 3 }}>
                    <Typography variant="h6" fontWeight={600} gutterBottom>
                      Income Trend Over Time
                    </Typography>
                    <Box sx={{ height: 300, mt: 2 }}>
                      <ResponsiveContainer width="100%" height="100%">
                        <LineChart data={chartData}>
                          <CartesianGrid strokeDasharray="3 3" />
                          <XAxis dataKey="month" />
                          <YAxis />
                          <RechartsTooltip
                            formatter={(value: number) => [
                              formatCurrency(value),
                              "Income",
                            ]}
                            labelFormatter={(label) => `Month: ${label}`}
                          />
                          <Line
                            type="monotone"
                            dataKey="amount"
                            stroke={theme.palette.success.main}
                            strokeWidth={3}
                            dot={{
                              fill: theme.palette.success.main,
                              strokeWidth: 2,
                              r: 4,
                            }}
                          />
                        </LineChart>
                      </ResponsiveContainer>
                    </Box>
                  </CardContent>
                </Card>
              </Box>
            </Box>

            {/* Recent Income Transactions */}
            <Card
              elevation={4}
              sx={{
                borderRadius: 2,
                background: alpha(theme.palette.background.paper, 0.95),
                backdropFilter: "blur(20px)",
                border: `1px solid ${alpha(theme.palette.common.white, 0.2)}`,
              }}
            >
              <CardContent sx={{ p: 3 }}>
                <Typography variant="h6" fontWeight={600} gutterBottom>
                  Recent Income Transactions
                </Typography>
                <Box sx={{ mt: 2 }}>
                  {filteredTransactions.length === 0 ? (
                    <Typography
                      variant="body1"
                      color="text.secondary"
                      textAlign="center"
                      py={4}
                    >
                      No income transactions found for the selected filters
                    </Typography>
                  ) : (
                    filteredTransactions.slice(0, 10).map((transaction) => (
                      <Box
                        key={transaction.transaction_id}
                        sx={{
                          display: "flex",
                          alignItems: "center",
                          justifyContent: "space-between",
                          p: 2,
                          mb: 1,
                          borderRadius: 2,
                          backgroundColor: alpha(
                            theme.palette.success.main,
                            0.05
                          ),
                          border: `1px solid ${alpha(
                            theme.palette.success.main,
                            0.1
                          )}`,
                        }}
                      >
                        <Box
                          sx={{ display: "flex", alignItems: "center", gap: 2 }}
                        >
                          <Avatar
                            sx={{
                              width: 40,
                              height: 40,
                              backgroundColor: alpha(
                                theme.palette.success.main,
                                0.1
                              ),
                              color: theme.palette.success.main,
                            }}
                          >
                            <MoneyIcon />
                          </Avatar>
                          <Box>
                            <Typography variant="body2" fontWeight={500}>
                              {transaction.merchant_name || transaction.name}
                            </Typography>
                            <Typography
                              variant="caption"
                              color="text.secondary"
                            >
                              {formatDate(transaction.date)} •{" "}
                              {transaction.payment_channel}
                            </Typography>
                            {transaction.personal_finance_category && (
                              <Chip
                                label={formatCategoryName(
                                  transaction.personal_finance_category.primary
                                )}
                                size="small"
                                sx={{ mt: 0.5, fontSize: "0.7rem", height: 20 }}
                              />
                            )}
                          </Box>
                        </Box>
                        <Typography
                          variant="body2"
                          fontWeight={600}
                          color="success.main"
                        >
                          {formatCurrency(Math.abs(transaction.amount))}
                        </Typography>
                      </Box>
                    ))
                  )}
                </Box>
              </CardContent>
            </Card>
          </>
        )}
      </Container>
    </Box>
  );
};

export default Income;<|MERGE_RESOLUTION|>--- conflicted
+++ resolved
@@ -500,46 +500,7 @@
           }}
         >
           <CardContent sx={{ p: 3 }}>
-<<<<<<< HEAD
             <Box sx={{ display: 'flex', flexDirection: 'column', gap: 3 }}>
-=======
-            <Box sx={{ display: "flex", flexDirection: "column", gap: 3 }}>
-              {/* Quick Date Range Presets */}
-              <Box sx={{ display: "flex", gap: 1, flexWrap: "wrap" }}>
-                <Typography
-                  variant="body2"
-                  color="text.secondary"
-                  sx={{ display: "flex", alignItems: "center", mr: 1 }}
-                >
-                  Quick ranges:
-                </Typography>
-                <Button
-                  size="small"
-                  variant="outlined"
-                  onClick={() => setQuickDateRange(3)}
-                  sx={{ borderRadius: 2, fontSize: "0.75rem" }}
-                >
-                  Last 3 months
-                </Button>
-                <Button
-                  size="small"
-                  variant="outlined"
-                  onClick={() => setQuickDateRange(6)}
-                  sx={{ borderRadius: 2, fontSize: "0.75rem" }}
-                >
-                  Last 6 months
-                </Button>
-                <Button
-                  size="small"
-                  variant="outlined"
-                  onClick={() => setQuickDateRange(12)}
-                  sx={{ borderRadius: 2, fontSize: "0.75rem" }}
-                >
-                  Last year
-                </Button>
-              </Box>
-
->>>>>>> 6cdc9e8a
               {/* Filters Row */}
               <Box
                 sx={{
