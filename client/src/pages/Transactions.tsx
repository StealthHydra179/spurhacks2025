import React, { useState, useEffect } from "react";
import { useNavigate } from "react-router-dom";
import { useAuth } from "../context/AuthContext";
import { plaidService } from "../services/api";
import {
  Box,
  Container,
  Typography,
  Card,
  CardContent,
  Button,
  useTheme,
  alpha,
  Table,
  TableBody,
  TableCell,
  TableContainer,
  TableHead,
  TableRow,
  Paper,
  Chip,
  TextField,
  InputAdornment,
  FormControl,
  InputLabel,
  Select,
  MenuItem,
  Grid,
  Avatar,
  CircularProgress,
  Alert,
  Tooltip,
} from "@mui/material";
import {
  ArrowBack as ArrowBackIcon,
  Search as SearchIcon,
  TrendingUp as TrendingUpIcon,
  TrendingDown as TrendingDownIcon,
  Receipt as ReceiptIcon,
  FilterList as FilterIcon,
  CalendarToday as CalendarIcon,
  Refresh as RefreshIcon,
} from "@mui/icons-material";
import capyImage from "../assets/capy.png";

interface PlaidTransaction {
  transaction_id: string;
  account_id: string;
  amount: number;
  date: string;
  name: string;
  category: string[] | null;
  payment_channel: string;
  pending: boolean;
  merchant_name: string | null;
  logo_url: string | null;
  personal_finance_category: {
    primary: string;
    detailed: string;
    confidence_level: string;
  } | null;
  counterparties: Array<{
    name: string;
    type: string;
    logo_url: string | null;
    website: string | null;
  }> | null;
  location: {
    address: string | null;
    city: string | null;
    region: string | null;
    country: string | null;
  } | null;
  iso_currency_code: string;
  transaction_type: string;
  authorized_date: string | null;
  datetime: string | null;
}

const Transactions: React.FC = () => {
  const navigate = useNavigate();
  const { user } = useAuth();
  const theme = useTheme();
  const [transactions, setTransactions] = useState<PlaidTransaction[]>([]);
  const [filteredTransactions, setFilteredTransactions] = useState<
    PlaidTransaction[]
  >([]);
  const [isLoading, setIsLoading] = useState(true);
  const [error, setError] = useState<string | null>(null);
  const [searchTerm, setSearchTerm] = useState("");
  const [categoryFilter, setCategoryFilter] = useState("all");
  const [paymentChannelFilter, setPaymentChannelFilter] = useState("all");
  const [startDate, setStartDate] = useState("");
  const [endDate, setEndDate] = useState("");
  const [appliedStartDate, setAppliedStartDate] = useState("");
  const [appliedEndDate, setAppliedEndDate] = useState("");
  const [isRefreshing, setIsRefreshing] = useState(false);

  // Set default date range (last 30 days)
  useEffect(() => {
    const today = new Date();
    const thirtyDaysAgo = new Date();
    thirtyDaysAgo.setDate(today.getDate() - 30);

    const formatDateForInput = (date: Date) => {
      return date.toISOString().split("T")[0];
    };

    setStartDate(formatDateForInput(thirtyDaysAgo));
    setEndDate(formatDateForInput(today));
    setAppliedStartDate(formatDateForInput(thirtyDaysAgo));
    setAppliedEndDate(formatDateForInput(today));
  }, []);

  // Fetch transactions from Plaid
  const fetchTransactions = async (start?: string, end?: string) => {
    if (!user?.id) return;

    try {
      setIsLoading(true);
      setError(null);

      const startToUse = start || appliedStartDate;
      const endToUse = end || appliedEndDate;

      console.log("🔍 Fetching transactions with params:", {
        userId: user.id.toString(),
        startDate: startToUse || "not set",
        endDate: endToUse || "not set",
        startDateType: typeof startToUse,
        endDateType: typeof endToUse,
        startDateValid: startToUse
          ? !isNaN(new Date(startToUse).getTime())
          : false,
        endDateValid: endToUse ? !isNaN(new Date(endToUse).getTime()) : false,
      });

      // Log the exact URL that will be called
      const params = new URLSearchParams();
      if (startToUse) params.append("start_date", startToUse);
      if (endToUse) params.append("end_date", endToUse);
      const url = `/api/plaid/transactions/${user.id.toString()}?${params.toString()}`;
      console.log("🔗 API URL:", url);

      const response = await plaidService.getTransactions(
        user.id.toString(),
        startToUse,
        endToUse
      );

      console.log("✅ Transactions API response received:", {
        hasTransactions: !!response.transactions,
        transactionCount: response.transactions
          ? response.transactions.length
          : 0,
        sampleTransactions: response.transactions
          ? response.transactions.slice(0, 3).map((t) => ({
              id: t.transaction_id,
              name: t.name,
              amount: t.amount,
              date: t.date,
              category: t.category,
            }))
          : [],
      });

      // Check for transactions outside the date range
      if (response.transactions && (startToUse || endToUse)) {
        const outOfRangeTransactions = response.transactions.filter((t) => {
          const txDate = new Date(t.date);
          const startDate = startToUse ? new Date(startToUse) : null;
          const endDate = endToUse ? new Date(endToUse) : null;

          // Reset time to start of day for comparison
          txDate.setHours(0, 0, 0, 0);
          if (startDate) startDate.setHours(0, 0, 0, 0);
          if (endDate) endDate.setHours(0, 0, 0, 0);

          const afterStart = !startDate || txDate >= startDate;
          const beforeEnd = !endDate || txDate <= endDate;

          return !(afterStart && beforeEnd);
        });

        if (outOfRangeTransactions.length > 0) {
          console.warn(
            "⚠️ Found transactions outside date range:",
            outOfRangeTransactions.map((t) => ({
              date: t.date,
              name: t.name,
              amount: t.amount,
            }))
          );
        }
      }

      setTransactions(response.transactions || []);
      setFilteredTransactions(response.transactions || []);
    } catch (err: any) {
      console.error("❌ Failed to fetch transactions:", err);
      console.error("❌ Error details:", {
        message: err.message,
        response: err.response?.data,
        status: err.response?.status,
      });
      setError(err.response?.data?.message || "Failed to fetch transactions");
    } finally {
      setIsLoading(false);
    }
  };

  // Initial fetch
  useEffect(() => {
    if (appliedStartDate && appliedEndDate) {
      fetchTransactions();
    }
  }, [user?.id, appliedStartDate, appliedEndDate]);

  // Handle date range application
  const applyDateRange = () => {
    if (!startDate || !endDate) {
      setError("Please select both start and end dates");
      return;
    }

    if (new Date(startDate) > new Date(endDate)) {
      setError("Start date cannot be after end date");
      return;
    }

    setAppliedStartDate(startDate);
    setAppliedEndDate(endDate);
    setError(null);
  };

  // Handle manual refresh
  const handleRefresh = () => {
    setIsRefreshing(true);
    fetchTransactions().finally(() => setIsRefreshing(false));
  };

  // Handle quick date range selection
  const setQuickDateRange = (days: number) => {
    const today = new Date();
    const startDate = new Date();
    startDate.setDate(today.getDate() - days);

    const formatDateForInput = (date: Date) => {
      return date.toISOString().split("T")[0];
    };

    setStartDate(formatDateForInput(startDate));
    setEndDate(formatDateForInput(today));
    setAppliedStartDate(formatDateForInput(startDate));
    setAppliedEndDate(formatDateForInput(today));
  };

  // Function to format category names for better display
  const formatCategoryName = (category: string): string => {
    return category
      .toLowerCase()
      .split("_")
      .map((word) => word.charAt(0).toUpperCase() + word.slice(1))
      .join(" ");
  };

  // Filter transactions based on search term and filters
  useEffect(() => {
    let filtered = transactions;

    // Search filter
    if (searchTerm) {
      filtered = filtered.filter(
        (transaction) =>
          transaction.name.toLowerCase().includes(searchTerm.toLowerCase()) ||
          transaction.merchant_name
            ?.toLowerCase()
            .includes(searchTerm.toLowerCase()) ||
          transaction.category?.some((cat) =>
            cat?.toLowerCase().includes(searchTerm.toLowerCase())
          ) ||
          transaction.personal_finance_category?.primary
            .toLowerCase()
            .includes(searchTerm.toLowerCase()) ||
          transaction.personal_finance_category?.detailed
            .toLowerCase()
            .includes(searchTerm.toLowerCase())
      );
    }

    // Category filter
    if (categoryFilter !== "all") {
      filtered = filtered.filter((transaction) => {
        // Check if any of the transaction's categories match the selected formatted category
        const transactionCategories = [
          ...(transaction.category || []),
          transaction.personal_finance_category?.primary,
          transaction.personal_finance_category?.detailed,
        ].filter((cat): cat is string => Boolean(cat));

        return transactionCategories.some(
          (cat) => formatCategoryName(cat) === categoryFilter
        );
      });
    }

    // Payment channel filter
    if (paymentChannelFilter !== "all") {
      filtered = filtered.filter(
        (transaction) => transaction.payment_channel === paymentChannelFilter
      );
    }

    setFilteredTransactions(filtered);
  }, [transactions, searchTerm, categoryFilter, paymentChannelFilter]);

  const getUniqueCategories = () => {
    const categories = new Set<string>();

    transactions.forEach((transaction) => {
      // Add personal finance categories
      if (transaction.personal_finance_category) {
        categories.add(
          formatCategoryName(transaction.personal_finance_category.primary)
        );
        categories.add(
          formatCategoryName(transaction.personal_finance_category.detailed)
        );
      }
      // Add regular categories
      transaction.category?.forEach((cat) =>
        categories.add(formatCategoryName(cat))
      );
    });
    return Array.from(categories).sort();
  };

  const getUniquePaymentChannels = () => {
    const channels = new Set<string>();
    transactions.forEach((transaction) => {
      channels.add(transaction.payment_channel);
    });
    return Array.from(channels).sort();
  };

  const formatAmount = (amount: number) => {
    return new Intl.NumberFormat("en-US", {
      style: "currency",
      currency: "USD",
    }).format(Math.abs(amount));
  };

  const formatDate = (dateString: string) => {
    // Fix timezone issue: Parse the date string and convert to local timezone
    const date = new Date(dateString + "T00:00:00"); // Add time to ensure proper parsing
    return date.toLocaleDateString("en-US", {
      year: "numeric",
      month: "short",
      day: "numeric",
    });
  };

  const getTransactionIcon = (category: string[] | null) => {
    if (category?.some((cat) => cat.toLowerCase().includes("food"))) {
      return <ReceiptIcon />;
    }
    return <TrendingDownIcon />;
  };

  const getTransactionColor = (amount: number) => {
    return amount > 0 ? theme.palette.error.main : theme.palette.success.main;
  };

  const clearFilters = () => {
    setSearchTerm("");
    setCategoryFilter("all");
    setPaymentChannelFilter("all");
    // Don't clear date filters by default, just clear the search and category filters
  };

  const clearDateRange = () => {
    const today = new Date();
    const thirtyDaysAgo = new Date();
    thirtyDaysAgo.setDate(today.getDate() - 30);

    const formatDateForInput = (date: Date) => {
      return date.toISOString().split("T")[0];
    };

    setStartDate(formatDateForInput(thirtyDaysAgo));
    setEndDate(formatDateForInput(today));
    setAppliedStartDate(formatDateForInput(thirtyDaysAgo));
    setAppliedEndDate(formatDateForInput(today));
  };

  return (
    <Box
      sx={{
        minHeight: "100vh",
        background: `linear-gradient(135deg, ${theme.palette.primary.main} 0%, ${theme.palette.secondary.main} 100%)`,
        py: 4,
        position: "relative",
      }}
    >
      <Container maxWidth="lg">
        {/* Header */}
        <Box sx={{ mb: 4 }}>
          <Box sx={{ display: "flex", alignItems: "center", gap: 2, mb: 3 }}>
            <Button
              variant="outlined"
              startIcon={<ArrowBackIcon />}
              onClick={() => navigate("/dashboard")}
              sx={{
                borderRadius: 2,
                borderColor: alpha(theme.palette.common.white, 0.3),
                color: theme.palette.common.white,
                "&:hover": {
                  borderColor: theme.palette.common.white,
                  backgroundColor: alpha(theme.palette.common.white, 0.1),
                },
              }}
            >
              Back to Dashboard
            </Button>

            <Tooltip title="Refresh transactions">
              <Button
                variant="outlined"
                startIcon={<RefreshIcon />}
                onClick={handleRefresh}
                disabled={isRefreshing}
                sx={{
                  borderRadius: 2,
                  borderColor: alpha(theme.palette.common.white, 0.3),
                  color: theme.palette.common.white,
                  "&:hover": {
                    borderColor: theme.palette.common.white,
                    backgroundColor: alpha(theme.palette.common.white, 0.1),
                  },
                }}
              >
                {isRefreshing ? "Refreshing..." : "Refresh"}
              </Button>
            </Tooltip>
          </Box>

          <Box sx={{ display: "flex", alignItems: "center", gap: 2 }}>
            <Box
              component="img"
              src={capyImage}
              alt="CapySpend Logo"
              sx={{
                width: 60,
                height: 60,
                objectFit: "contain",
                boxShadow: `0 4px 12px ${alpha(
                  theme.palette.primary.main,
                  0.4
                )}`,
              }}
            />
            <Box sx={{ flex: 1 }}>
              <Typography
                variant="h4"
                component="h1"
                fontWeight={700}
                color="white"
              >
                Transactions
              </Typography>
              <Typography
                variant="body1"
                color={alpha(theme.palette.common.white, 0.8)}
              >
                View and manage your financial transactions
              </Typography>
              {appliedStartDate && appliedEndDate && (
                <Typography
                  variant="body2"
                  color={alpha(theme.palette.common.white, 0.7)}
                  sx={{ mt: 0.5 }}
                >
                  📅 Showing transactions from{" "}
                  {new Date(
                    appliedStartDate + "T00:00:00"
                  ).toLocaleDateString()}{" "}
                  to{" "}
                  {new Date(appliedEndDate + "T00:00:00").toLocaleDateString()}
                </Typography>
              )}
            </Box>
          </Box>
        </Box>

        {/* Filters and Search */}
        <Card
          elevation={8}
          sx={{
            mb: 4,
            borderRadius: 2,
            background: alpha(theme.palette.background.paper, 0.95),
            backdropFilter: "blur(20px)",
            border: `1px solid ${alpha(theme.palette.common.white, 0.2)}`,
          }}
        >
          <CardContent sx={{ p: 3 }}>
            <Box sx={{ display: "flex", flexDirection: "column", gap: 3 }}>
              {/* Search Row */}
              <Box sx={{ display: "flex", gap: 2, flexWrap: "wrap" }}>
                <TextField
                  placeholder="Search transactions..."
                  value={searchTerm}
                  onChange={(e) => setSearchTerm(e.target.value)}
                  InputProps={{
                    startAdornment: (
                      <InputAdornment position="start">
                        <SearchIcon />
                      </InputAdornment>
                    ),
                  }}
                  sx={{
                    flex: "1 1 300px",
                    "& .MuiOutlinedInput-root": {
                      borderRadius: 2,
                    },
                  }}
                />
              </Box>

              {/* Quick Date Range Presets */}
              <Box sx={{ display: "flex", gap: 1, flexWrap: "wrap" }}>
                <Typography
                  variant="body2"
                  color="text.secondary"
                  sx={{ display: "flex", alignItems: "center", mr: 1 }}
                >
                  Quick ranges:
                </Typography>
                <Button
                  size="small"
                  variant="outlined"
                  onClick={() => setQuickDateRange(7)}
                  sx={{ borderRadius: 2, fontSize: "0.75rem" }}
                >
                  Last 7 days
                </Button>
                <Button
                  size="small"
                  variant="outlined"
                  onClick={() => setQuickDateRange(30)}
                  sx={{ borderRadius: 2, fontSize: "0.75rem" }}
                >
                  Last 30 days
                </Button>
                <Button
                  size="small"
                  variant="outlined"
                  onClick={() => setQuickDateRange(90)}
                  sx={{ borderRadius: 2, fontSize: "0.75rem" }}
                >
                  Last 90 days
                </Button>
<<<<<<< HEAD
=======
                <Button
                  size="small"
                  variant="outlined"
                  onClick={() => setQuickDateRange(365)}
                  sx={{ borderRadius: 2, fontSize: "0.75rem" }}
                >
                  Last year
                </Button>
>>>>>>> 6cdc9e8a
              </Box>

              {/* Filters Row */}
              <Box
                sx={{
                  display: "flex",
                  gap: 2,
                  flexWrap: "wrap",
                  alignItems: "flex-end",
                }}
              >
                <FormControl sx={{ flex: "1 1 200px" }}>
                  <InputLabel>Category</InputLabel>
                  <Select
                    value={categoryFilter}
                    label="Category"
                    onChange={(e) => setCategoryFilter(e.target.value)}
                    sx={{ borderRadius: 2 }}
                  >
                    <MenuItem value="all">All Categories</MenuItem>
                    {getUniqueCategories().map((category) => (
                      <MenuItem key={category} value={category}>
                        {category}
                      </MenuItem>
                    ))}
                  </Select>
                </FormControl>

                <FormControl sx={{ flex: "1 1 200px" }}>
                  <InputLabel>Payment Channel</InputLabel>
                  <Select
                    value={paymentChannelFilter}
                    label="Payment Channel"
                    onChange={(e) => setPaymentChannelFilter(e.target.value)}
                    sx={{ borderRadius: 2 }}
                  >
                    <MenuItem value="all">All Channels</MenuItem>
                    {getUniquePaymentChannels().map((channel) => (
                      <MenuItem key={channel} value={channel}>
                        {channel}
                      </MenuItem>
                    ))}
                  </Select>
                </FormControl>

                <TextField
                  type="date"
                  label="Start Date"
                  value={startDate}
                  onChange={(e) => setStartDate(e.target.value)}
                  InputLabelProps={{ shrink: true }}
                  InputProps={{
                    startAdornment: (
                      <InputAdornment position="start">
                        <CalendarIcon fontSize="small" />
                      </InputAdornment>
                    ),
                  }}
                  sx={{
                    flex: "1 1 150px",
                    "& .MuiOutlinedInput-root": { borderRadius: 2 },
                  }}
                />

                <TextField
                  type="date"
                  label="End Date"
                  value={endDate}
                  onChange={(e) => setEndDate(e.target.value)}
                  InputLabelProps={{ shrink: true }}
                  InputProps={{
                    startAdornment: (
                      <InputAdornment position="start">
                        <CalendarIcon fontSize="small" />
                      </InputAdornment>
                    ),
                  }}
                  sx={{
                    flex: "1 1 150px",
                    "& .MuiOutlinedInput-root": { borderRadius: 2 },
                  }}
                />

                <Button
                  variant="contained"
                  onClick={applyDateRange}
                  startIcon={<CalendarIcon />}
                  sx={{
                    borderRadius: 2,
                    height: 56,
                    px: 3,
                    backgroundColor: theme.palette.primary.main,
                    "&:hover": {
                      backgroundColor: theme.palette.primary.dark,
                    },
                  }}
                >
                  Apply Date Range
                </Button>

                <Button
                  variant="outlined"
                  onClick={clearFilters}
                  sx={{
                    borderRadius: 2,
                    height: 56,
                    px: 3,
                    borderColor: alpha(theme.palette.primary.main, 0.3),
                    color: theme.palette.primary.main,
                    "&:hover": {
                      borderColor: theme.palette.primary.main,
                      backgroundColor: alpha(theme.palette.primary.main, 0.1),
                    },
                  }}
                >
                  Clear Filters
                </Button>

                <Button
                  variant="outlined"
                  onClick={clearDateRange}
                  sx={{
                    borderRadius: 2,
                    height: 56,
                    px: 3,
                    borderColor: alpha(theme.palette.secondary.main, 0.3),
                    color: theme.palette.secondary.main,
                    "&:hover": {
                      borderColor: theme.palette.secondary.main,
                      backgroundColor: alpha(theme.palette.secondary.main, 0.1),
                    },
                  }}
                >
                  Reset Dates
                </Button>
              </Box>
            </Box>
          </CardContent>
        </Card>

        {/* Transactions Table */}
        <Card
          elevation={8}
          sx={{
            borderRadius: 2,
            background: alpha(theme.palette.background.paper, 0.95),
            backdropFilter: "blur(20px)",
            border: `1px solid ${alpha(theme.palette.common.white, 0.2)}`,
          }}
        >
          <CardContent sx={{ p: 0 }}>
            {error && (
              <Alert severity="error" sx={{ m: 3, borderRadius: 2 }}>
                {error}
              </Alert>
            )}

            {isLoading ? (
              <Box sx={{ display: "flex", justifyContent: "center", p: 4 }}>
                <CircularProgress />
              </Box>
            ) : (
              <TableContainer
                component={Paper}
                sx={{ background: "transparent", boxShadow: "none" }}
              >
                <Table>
                  <TableHead>
                    <TableRow
                      sx={{
                        backgroundColor: alpha(theme.palette.primary.main, 0.1),
                      }}
                    >
                      <TableCell sx={{ fontWeight: 600 }}>
                        Transaction
                      </TableCell>
                      <TableCell sx={{ fontWeight: 600 }}>Category</TableCell>
                      <TableCell sx={{ fontWeight: 600 }}>Date</TableCell>
                      <TableCell sx={{ fontWeight: 600 }}>Amount</TableCell>
                      <TableCell sx={{ fontWeight: 600 }}>Status</TableCell>
                    </TableRow>
                  </TableHead>
                  <TableBody>
                    {filteredTransactions.length === 0 ? (
                      <TableRow>
                        <TableCell colSpan={5} align="center" sx={{ py: 4 }}>
                          <Typography variant="body1" color="text.secondary">
                            {searchTerm ||
                            categoryFilter !== "all" ||
                            paymentChannelFilter !== "all"
                              ? "No transactions match your filters"
                              : "No transactions found"}
                          </Typography>
                        </TableCell>
                      </TableRow>
                    ) : (
                      filteredTransactions.map((transaction) => (
                        <TableRow key={transaction.transaction_id} hover>
                          <TableCell>
                            <Box
                              sx={{
                                display: "flex",
                                alignItems: "center",
                                gap: 2,
                              }}
                            >
                              {transaction.logo_url ? (
                                <Avatar
                                  src={transaction.logo_url}
                                  sx={{
                                    width: 40,
                                    height: 40,
                                    backgroundColor: alpha(
                                      getTransactionColor(transaction.amount),
                                      0.1
                                    ),
                                  }}
                                />
                              ) : (
                                <Avatar
                                  sx={{
                                    width: 40,
                                    height: 40,
                                    backgroundColor: alpha(
                                      getTransactionColor(transaction.amount),
                                      0.1
                                    ),
                                    color: getTransactionColor(
                                      transaction.amount
                                    ),
                                  }}
                                >
                                  {getTransactionIcon(transaction.category)}
                                </Avatar>
                              )}
                              <Box>
                                <Typography variant="body2" fontWeight={500}>
                                  {transaction.merchant_name ||
                                    transaction.name}
                                </Typography>
                                <Typography
                                  variant="caption"
                                  color="text.secondary"
                                >
                                  {transaction.payment_channel} •{" "}
                                  {transaction.transaction_type}
                                </Typography>
                                {transaction.location?.city && (
                                  <Typography
                                    variant="caption"
                                    color="text.secondary"
                                    display="block"
                                  >
                                    📍 {transaction.location.city}
                                    {transaction.location.region
                                      ? `, ${transaction.location.region}`
                                      : ""}
                                  </Typography>
                                )}
                              </Box>
                            </Box>
                          </TableCell>
                          <TableCell>
                            <Box
                              sx={{
                                display: "flex",
                                gap: 0.5,
                                flexWrap: "wrap",
                              }}
                            >
                              {transaction.personal_finance_category ? (
                                <Chip
                                  label={formatCategoryName(
                                    transaction.personal_finance_category
                                      .primary
                                  )}
                                  size="small"
                                  sx={{ fontSize: "0.7rem", height: 20 }}
                                />
                              ) : (
                                transaction.category
                                  ?.slice(0, 2)
                                  .map((cat, index) => (
                                    <Chip
                                      key={index}
                                      label={formatCategoryName(cat)}
                                      size="small"
                                      sx={{ fontSize: "0.7rem", height: 20 }}
                                    />
                                  ))
                              )}
                              {transaction.category?.length &&
                                transaction.category.length > 2 && (
                                  <Chip
                                    label={`+${
                                      transaction.category.length - 2
                                    }`}
                                    size="small"
                                    variant="outlined"
                                    sx={{ fontSize: "0.7rem", height: 20 }}
                                  />
                                )}
                            </Box>
                          </TableCell>
                          <TableCell>
                            <Typography variant="body2">
                              {formatDate(transaction.date)}
                            </Typography>
                            {transaction.authorized_date &&
                              transaction.authorized_date !==
                                transaction.date && (
                                <Typography
                                  variant="caption"
                                  color="text.secondary"
                                  display="block"
                                >
                                  Auth:{" "}
                                  {formatDate(transaction.authorized_date)}
                                </Typography>
                              )}
                          </TableCell>
                          <TableCell>
                            <Typography
                              variant="body2"
                              fontWeight={600}
                              color={getTransactionColor(transaction.amount)}
                            >
                              {formatAmount(transaction.amount)}
                            </Typography>
                            <Typography
                              variant="caption"
                              color="text.secondary"
                            >
                              {transaction.iso_currency_code}
                            </Typography>
                          </TableCell>
                          <TableCell>
                            <Chip
                              label={
                                transaction.pending ? "Pending" : "Completed"
                              }
                              size="small"
                              color={
                                transaction.pending ? "warning" : "success"
                              }
                              sx={{ fontSize: "0.7rem", height: 20 }}
                            />
                          </TableCell>
                        </TableRow>
                      ))
                    )}
                  </TableBody>
                </Table>
              </TableContainer>
            )}
          </CardContent>
        </Card>
      </Container>
    </Box>
  );
};

export default Transactions;<|MERGE_RESOLUTION|>--- conflicted
+++ resolved
@@ -560,17 +560,6 @@
                 >
                   Last 90 days
                 </Button>
-<<<<<<< HEAD
-=======
-                <Button
-                  size="small"
-                  variant="outlined"
-                  onClick={() => setQuickDateRange(365)}
-                  sx={{ borderRadius: 2, fontSize: "0.75rem" }}
-                >
-                  Last year
-                </Button>
->>>>>>> 6cdc9e8a
               </Box>
 
               {/* Filters Row */}
