--- conflicted
+++ resolved
@@ -2,11 +2,8 @@
 const OpenAI = require("openai");
 const { logger } = require("../logger");
 const usersDb = require("./users");
-<<<<<<< HEAD
 const plaid = require("../plaid/plaid");
 const savingsGoalsDb = require("./savings_goals");
-=======
->>>>>>> d706fb17
 
 const TAG = "bot_conversations";
 
@@ -39,7 +36,6 @@
     });
 }
 
-<<<<<<< HEAD
 function formatAccountBalances(accountsData) {
     // Format account balance data for AI context
     if (!accountsData || !accountsData.accounts) {
@@ -98,8 +94,6 @@
     });
 }
 
-=======
->>>>>>> d706fb17
 /**
  * Generate AI response using OpenAI GPT-4 mini
  */
@@ -119,7 +113,6 @@
         logger.warn(`${TAG} Could not fetch personality for user ${userId}: ${error.message}`);
         personalityMode = 0;
       }
-<<<<<<< HEAD
     }    // Fetch account balance data if user has connected accounts
     let accountBalances = [];
     if (userId && userContext.hasPlaidData) {
@@ -146,8 +139,6 @@
         logger.warn(`${TAG} Could not fetch savings goals for user ${userId}: ${error.message}`);
         savingsGoals = [];
       }
-=======
->>>>>>> d706fb17
     }
 
     // Set personality description and behavior based on mode
@@ -273,7 +264,6 @@
         `${TAG} Using ${userContext.transactionData.length} transactions for context`
       );
     }
-<<<<<<< HEAD
     if (accountBalances && accountBalances.length > 0) {
       logger.info(
         `${TAG} Using ${accountBalances.length} account balances for context`
@@ -284,8 +274,6 @@
         `${TAG} Using ${savingsGoals.length} savings goals for context`
       );
     }
-=======
->>>>>>> d706fb17
     logger.info(`${TAG} systemPrompt: ${systemPrompt}`);
 
     const completion = await openai.chat.completions.create({
