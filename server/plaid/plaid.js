<<<<<<< HEAD
const { Configuration, PlaidApi, PlaidEnvironments} = require('plaid');
=======
const { Configuration, PlaidApi } = require('plaid');
>>>>>>> 5206c955
const { logger } = require('../logger');
const dotenv = require('dotenv');
const path = require('path');

// Load environment variables from the root directory
dotenv.config({ path: path.join(__dirname, '..', '..', '.env') });

const TAG = 'plaid';

// Plaid client configuration - using localhost:8000 as the Plaid server
const configuration = new Configuration({
  basePath: PlaidEnvironments.sandbox, // Use lowercase 'sandbox'
  baseOptions: {
    headers: {
      'PLAID-CLIENT-ID': process.env.PLAID_CLIENT_ID,
      'PLAID-SECRET': process.env.PLAID_SECRET,
    },
  },
});

const client = new PlaidApi(configuration);

// Store access tokens temporarily (in production, use a proper database)
const accessTokens = new Map();

/**
 * Helper function to log Plaid API errors comprehensively
 */
function logPlaidError(error, operation, userId = null) {
  const userInfo = userId ? ` for user ${userId}` : '';
  logger.error(`${TAG} Error in ${operation}${userInfo}:`);
  logger.error(`${TAG} Error message: ${error.message}`);
  
  if (error.response) {
    // The request was made and the server responded with a status code
    // that falls out of the range of 2xx
    logger.error(`${TAG} Plaid API Error Response:`);
    logger.error(`${TAG} Status: ${error.response.status}`);
    logger.error(`${TAG} Status Text: ${error.response.statusText}`);
    logger.error(`${TAG} Headers:`, error.response.headers);
    logger.error(`${TAG} Data:`, JSON.stringify(error.response.data, null, 2));
    
    // Log specific Plaid error details if available
    if (error.response.data && error.response.data.error_code) {
      logger.error(`${TAG} Plaid Error Code: ${error.response.data.error_code}`);
      logger.error(`${TAG} Plaid Error Type: ${error.response.data.error_type}`);
      logger.error(`${TAG} Plaid Display Message: ${error.response.data.display_message}`);
      logger.error(`${TAG} Plaid Suggested Action: ${error.response.data.suggested_action}`);
    }
  } else if (error.request) {
    // The request was made but no response was received
    logger.error(`${TAG} No response received from Plaid API`);
    logger.error(`${TAG} Request details:`, error.request);
  } else {
    // Something happened in setting up the request that triggered an Error
    logger.error(`${TAG} Error setting up request: ${error.message}`);
  }
  
  // Log the full error stack trace for debugging
  logger.error(`${TAG} Full error stack:`, error.stack);
}

/**
 * Step 1: Create a link token for Plaid Link
 */
async function createLinkToken(userId) {
  try {
    logger.info(`${TAG} Creating link token for user ${userId}`);
    
    // Log environment variables for debugging (without exposing secrets)
    logger.info(`${TAG} PLAID_CLIENT_ID exists: ${!!process.env.PLAID_CLIENT_ID}`);
    logger.info(`${TAG} PLAID_SECRET exists: ${!!process.env.PLAID_SECRET}`);
    
    const request = {
      user: {
        client_user_id: userId.toString(),
      },
      client_name: 'CappySpend App',
      products: ['auth', 'transactions'],
      language: 'en',
      country_codes: ['US'],
    //   webhook: process.env.PLAID_WEBHOOK_URL || 'https://webhook.example.com',
    };

    logger.info(`${TAG} Request payload:`, JSON.stringify(request, null, 2));
    const createTokenResponse = await client.linkTokenCreate(request);
    
    logger.info(`${TAG} Link token created successfully for user ${userId}`);
    logger.info(`${TAG} Response:`, JSON.stringify(createTokenResponse.data, null, 2));
    return createTokenResponse.data;
  } catch (error) {
    logPlaidError(error, 'creating link token', userId);
    throw error;
  }
}

/**
 * Step 3: Exchange public token for access token
 */
async function exchangePublicToken(publicToken, userId) {
  try {
    logger.info(`${TAG} Exchanging public token for user ${userId}`);
    logger.info(`${TAG} Public token (first 10 chars): ${publicToken.substring(0, 10)}...`);
    
    const response = await client.itemPublicTokenExchange({
      public_token: publicToken,
    });

    const accessToken = response.data.access_token;
    const itemId = response.data.item_id;

    // Store the access token (in production, save to database)
    accessTokens.set(userId, { accessToken, itemId });

    logger.info(`${TAG} Public token exchanged successfully for user ${userId}, item ${itemId}`);
    logger.info(`${TAG} Access token (first 10 chars): ${accessToken.substring(0, 10)}...`);
    
    return {
      access_token: accessToken,
      item_id: itemId,
    };
  } catch (error) {
    logPlaidError(error, 'exchanging public token', userId);
    throw error;
  }
}

/**
 * Step 4: Get account information
 */
async function getAccounts(userId) {
  try {
    const userTokens = accessTokens.get(userId);
    if (!userTokens) {
      throw new Error('No access token found for user');
    }

    const accountsResponse = await client.accountsGet({
      access_token: userTokens.accessToken,
    });

    logger.info(`${TAG} Retrieved accounts for user ${userId}`);
    return accountsResponse.data;
  } catch (error) {
    logger.error(`${TAG} Error getting accounts: ${error.message}`);
    throw error;
  }
}

/**
 * Get transactions for a user
 */
async function getTransactions(userId, startDate, endDate) {
  try {
    const userTokens = accessTokens.get(userId);
    if (!userTokens) {
      throw new Error('No access token found for user');
    }

    const request = {
      access_token: userTokens.accessToken,
      start_date: startDate || '2020-01-01',
      end_date: endDate || new Date().toISOString().split('T')[0],
    };

    const transactionsResponse = await client.transactionsGet(request);
    logger.info(`${TAG} Retrieved transactions for user ${userId}`);
    return transactionsResponse.data;
  } catch (error) {
    logger.error(`${TAG} Error getting transactions: ${error.message}`);
    throw error;
  }
}

/**
 * Get account balances
 */
async function getBalances(userId) {
  try {
    const userTokens = accessTokens.get(userId);
    if (!userTokens) {
      throw new Error('No access token found for user');
    }

    const balanceResponse = await client.accountsBalanceGet({
      access_token: userTokens.accessToken,
    });

    logger.info(`${TAG} Retrieved balances for user ${userId}`);
    return balanceResponse.data;
  } catch (error) {
    logger.error(`${TAG} Error getting balances: ${error.message}`);
    throw error;
  }
}

/**
 * Get identity information
 */
async function getIdentity(userId) {
  try {
    const userTokens = accessTokens.get(userId);
    if (!userTokens) {
      throw new Error('No access token found for user');
    }

    const identityResponse = await client.identityGet({
      access_token: userTokens.accessToken,
    });

    logger.info(`${TAG} Retrieved identity for user ${userId}`);
    return identityResponse.data;
  } catch (error) {
    logger.error(`${TAG} Error getting identity: ${error.message}`);
    throw error;
  }
}

/**
 * Remove an item (disconnect bank account)
 */
async function removeItem(userId) {
  try {
    const userTokens = accessTokens.get(userId);
    if (!userTokens) {
      throw new Error('No access token found for user');
    }

    await client.itemRemove({
      access_token: userTokens.accessToken,
    });

    // Remove from local storage
    accessTokens.delete(userId);

    logger.info(`${TAG} Item removed for user ${userId}`);
    return { message: 'Item removed successfully' };
  } catch (error) {
    logger.error(`${TAG} Error removing item: ${error.message}`);
    throw error;
  }
}

/**
 * Fetch all Plaid information for all connected users
 */
async function fetchPlaidInfo() {
  try {
    logger.info(`${TAG} Starting to fetch Plaid information for all users`);
    
    if (accessTokens.size === 0) {
      logger.info(`${TAG} No connected users found`);
      return { message: 'No connected users found' };
    }

    const results = {};
    
    for (const [userId, tokenData] of accessTokens.entries()) {
      try {
        logger.info(`${TAG} Fetching data for user ${userId}`);
        
        // Fetch accounts, balances, and recent transactions
        const [accounts, balances, transactions] = await Promise.all([
          getAccounts(userId),
          getBalances(userId),
          getTransactions(userId, getDateDaysAgo(30), getCurrentDate())
        ]);

        results[userId] = {
          accounts: accounts.accounts,
          balances: balances.accounts,
          transactions: transactions.transactions,
          totalTransactions: transactions.total_transactions,
          fetchedAt: new Date().toISOString()
        };

        logger.info(`${TAG} Successfully fetched data for user ${userId}: ${accounts.accounts.length} accounts, ${transactions.transactions.length} transactions`);
      } catch (error) {
        logger.error(`${TAG} Error fetching data for user ${userId}: ${error.message}`);
        results[userId] = { error: error.message };
      }
    }

    logger.info(`${TAG} Completed fetching Plaid information for ${Object.keys(results).length} users`);
    return results;
  } catch (error) {
    logger.error(`${TAG} Error in fetchPlaidInfo: ${error.message}`);
    throw error;
  }
}

/**
 * Fetch last day's transactions for all users
 */
async function fetchLastDayPlaidInfo() {
  try {
    logger.info(`${TAG} Fetching last day's Plaid information`);
    
    if (accessTokens.size === 0) {
      logger.info(`${TAG} No connected users found`);
      return { message: 'No connected users found' };
    }

    const results = {};
    const yesterday = getDateDaysAgo(1);
    const today = getCurrentDate();
    
    for (const [userId, tokenData] of accessTokens.entries()) {
      try {
        const transactions = await getTransactions(userId, yesterday, today);
        results[userId] = {
          transactions: transactions.transactions,
          count: transactions.transactions.length,
          dateRange: { start: yesterday, end: today },
          fetchedAt: new Date().toISOString()
        };
        
        logger.info(`${TAG} Fetched ${transactions.transactions.length} transactions for user ${userId} from last day`);
      } catch (error) {
        logger.error(`${TAG} Error fetching last day data for user ${userId}: ${error.message}`);
        results[userId] = { error: error.message };
      }
    }

    return results;
  } catch (error) {
    logger.error(`${TAG} Error in fetchLastDayPlaidInfo: ${error.message}`);
    throw error;
  }
}

/**
 * Fetch all transactions for all users
 */
async function fetchAllTransactionsPlaid() {
  try {
    logger.info(`${TAG} Fetching all transactions for all users`);
    
    if (accessTokens.size === 0) {
      logger.info(`${TAG} No connected users found`);
      return { message: 'No connected users found' };
    }

    const results = {};
    
    for (const [userId, tokenData] of accessTokens.entries()) {
      try {
        // Fetch transactions from 2 years ago to today
        const startDate = getDateDaysAgo(730); // ~2 years
        const endDate = getCurrentDate();
        
        const transactions = await getTransactions(userId, startDate, endDate);
        results[userId] = {
          transactions: transactions.transactions,
          totalTransactions: transactions.total_transactions,
          dateRange: { start: startDate, end: endDate },
          fetchedAt: new Date().toISOString()
        };
        
        logger.info(`${TAG} Fetched ${transactions.transactions.length} total transactions for user ${userId}`);
      } catch (error) {
        logger.error(`${TAG} Error fetching all transactions for user ${userId}: ${error.message}`);
        results[userId] = { error: error.message };
      }
    }

    return results;
  } catch (error) {
    logger.error(`${TAG} Error in fetchAllTransactionsPlaid: ${error.message}`);
    throw error;
  }
}

/**
 * Helper function to get date N days ago
 */
function getDateDaysAgo(days) {
  const date = new Date();
  date.setDate(date.getDate() - days);
  return date.toISOString().split('T')[0];
}

/**
 * Helper function to get current date
 */
function getCurrentDate() {
  return new Date().toISOString().split('T')[0];
}

/**
 * Get summary of all connected users and their data
 */
async function getPlaidSummary() {
  try {
    if (accessTokens.size === 0) {
      return { connectedUsers: 0, message: 'No users connected' };
    }

    const summary = {
      connectedUsers: accessTokens.size,
      users: {}
    };

    for (const [userId, tokenData] of accessTokens.entries()) {
      try {
        const accounts = await getAccounts(userId);
        summary.users[userId] = {
          itemId: tokenData.itemId,
          accountCount: accounts.accounts.length,
          accountTypes: [...new Set(accounts.accounts.map(acc => acc.type))],
          connectedAt: new Date().toISOString()
        };
      } catch (error) {
        summary.users[userId] = { error: error.message };
      }
    }

    return summary;
  } catch (error) {
    logger.error(`${TAG} Error getting Plaid summary: ${error.message}`);
    throw error;
  }
}

/**
 * Test Plaid configuration and connectivity
 */
async function testPlaidConfiguration() {
  try {
    logger.info(`${TAG} Testing Plaid configuration...`);
    
    // Check environment variables
    if (!process.env.PLAID_CLIENT_ID) {
      throw new Error('PLAID_CLIENT_ID environment variable is not set');
    }
    if (!process.env.PLAID_SECRET) {
      throw new Error('PLAID_SECRET environment variable is not set');
    }
    
    logger.info(`${TAG} Environment variables are set correctly`);
    logger.info(`${TAG} Using Plaid environment: sandbox`);
    
    // Test a simple API call to verify connectivity
    const testRequest = {
      user: {
        client_user_id: 'test-user',
      },
      client_name: 'Test App',
      products: ['auth'],
      language: 'en',
      country_codes: ['US'],
    };
    
    logger.info(`${TAG} Testing API connectivity with link token creation...`);
    const response = await client.linkTokenCreate(testRequest);
    
    logger.info(`${TAG} ✅ Plaid configuration test successful!`);
    logger.info(`${TAG} Link token created: ${response.data.link_token.substring(0, 10)}...`);
    
    return {
      success: true,
      message: 'Plaid configuration is working correctly',
      link_token: response.data.link_token
    };
  } catch (error) {
    logPlaidError(error, 'testing Plaid configuration');
    return {
      success: false,
      message: 'Plaid configuration test failed',
      error: error.message
    };
  }
}

module.exports = {
  createLinkToken,
  exchangePublicToken,
  getAccounts,
  getTransactions,
  getBalances,
  getIdentity,
  removeItem,
  fetchPlaidInfo,
  fetchLastDayPlaidInfo,
  fetchAllTransactionsPlaid,
  getPlaidSummary,
  testPlaidConfiguration,
};<|MERGE_RESOLUTION|>--- conflicted
+++ resolved
@@ -1,8 +1,4 @@
-<<<<<<< HEAD
 const { Configuration, PlaidApi, PlaidEnvironments} = require('plaid');
-=======
-const { Configuration, PlaidApi } = require('plaid');
->>>>>>> 5206c955
 const { logger } = require('../logger');
 const dotenv = require('dotenv');
 const path = require('path');
